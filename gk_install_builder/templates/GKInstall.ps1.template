--- conflicted
+++ resolved
@@ -294,14 +294,6 @@
     # Write environment credentials to files
     if (![string]::IsNullOrWhiteSpace($Environment.launchpad_oauth2_b64)) {
         $basicAuthPath = Join-Path $tokensDir "basic_auth_password.txt"
-<<<<<<< HEAD
-=======
-        $basicAuthDefault = "$basicAuthPath.default"
-        if (!(Test-Path $basicAuthDefault) -and (Test-Path $basicAuthPath)) {
-            Copy-Item $basicAuthPath $basicAuthDefault -ErrorAction SilentlyContinue
-        }
-        # Write environment credentials
->>>>>>> 56651b9e
         Set-Content -Path $basicAuthPath -Value $Environment.launchpad_oauth2_b64 -NoNewline
         Write-Host "  Updated OAuth2 credentials"
     }
@@ -309,20 +301,6 @@
     if (![string]::IsNullOrWhiteSpace($Environment.eh_launchpad_username) -and ![string]::IsNullOrWhiteSpace($Environment.eh_launchpad_password_b64)) {
         $formUserPath = Join-Path $tokensDir "form_username.txt"
         $formPassPath = Join-Path $tokensDir "form_password.txt"
-<<<<<<< HEAD
-=======
-        $formUserDefault = "$formUserPath.default"
-        $formPassDefault = "$formPassPath.default"
-        if (!(Test-Path $formPassDefault)) {
-            if (Test-Path $formPassPath) {
-                Copy-Item $formPassPath $formPassDefault -ErrorAction SilentlyContinue
-            }
-            if (Test-Path $formUserPath) {
-                Copy-Item $formUserPath $formUserDefault -ErrorAction SilentlyContinue
-            }
-        }
-        # Write environment credentials
->>>>>>> 56651b9e
         Set-Content -Path $formUserPath -Value $Environment.eh_launchpad_username -NoNewline
         Set-Content -Path $formPassPath -Value $Environment.eh_launchpad_password_b64 -NoNewline
         Write-Host "  Updated Employee Hub credentials"
